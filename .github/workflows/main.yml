name: CI

on:
  pull_request:
  push:
    branches:
      - main

jobs:
  tests:
    strategy:
      fail-fast: false
      matrix:
        python-version:
          - '3.10'
          - '3.11'
        os:
          - ubuntu-latest
          - windows-latest
          - macos-latest

    runs-on: ${{ matrix.os }}

    name: OS ${{ matrix.os }} with Python ${{ matrix.python-version }}

    steps:
      - uses: actions/checkout@v2
        with:
          fetch-depth: 0  # Only needed if using setuptools-scm

      - name: Setup Python ${{ matrix.python-version }}
        uses: actions/setup-python@v2
        with:
          python-version: ${{ matrix.python-version }}

      - name: Install dependences
        run: |
          python -m pip install --upgrade pip
          python -m pip install pytest-cov

      - name: Build otter
        run: pip install --no-cache-dir .

      - name: Test package
        run: python -m pytest --cov=otter
        env:
          OTTER_TEST_URL: ${{ secrets.OTTER_TEST_URL }}
          OTTER_TEST_PASSWORD: ${{ secrets.OTTER_TEST_PASSWORD }}
          ADS_DEV_KEY: ${{ secrets.ADS_DEV_KEY }}
<<<<<<< HEAD
          ATLAS_API_TOKEN: ${{ secrets.ATLAS_API_TOKEN }}
          ATLAS_UNAME: ${{ secrets.ATLAS_UNAME }}
          ATLAS_PWORD: ${{ secrets.ATLAS_PWORD }}
=======
          ATLAS_UNAME: ${{ secrets.ATLAS_UNAME }}
          ATLAS_PWORD: ${{ secrets.ATLAS_PWORD }}
          ATLAS_API_TOKEN: ${{ secrets.ATLAS_API_TOKEN }}
>>>>>>> d8c4c91f
      - name: Upload coverage reports to Codecov
        uses: codecov/codecov-action@v4.0.1
        with:
          flags: smart-tests
        env:
          CODECOV_TOKEN: ${{ secrets.CODECOV_TOKEN }}<|MERGE_RESOLUTION|>--- conflicted
+++ resolved
@@ -47,15 +47,9 @@
           OTTER_TEST_URL: ${{ secrets.OTTER_TEST_URL }}
           OTTER_TEST_PASSWORD: ${{ secrets.OTTER_TEST_PASSWORD }}
           ADS_DEV_KEY: ${{ secrets.ADS_DEV_KEY }}
-<<<<<<< HEAD
-          ATLAS_API_TOKEN: ${{ secrets.ATLAS_API_TOKEN }}
-          ATLAS_UNAME: ${{ secrets.ATLAS_UNAME }}
-          ATLAS_PWORD: ${{ secrets.ATLAS_PWORD }}
-=======
           ATLAS_UNAME: ${{ secrets.ATLAS_UNAME }}
           ATLAS_PWORD: ${{ secrets.ATLAS_PWORD }}
           ATLAS_API_TOKEN: ${{ secrets.ATLAS_API_TOKEN }}
->>>>>>> d8c4c91f
       - name: Upload coverage reports to Codecov
         uses: codecov/codecov-action@v4.0.1
         with:
